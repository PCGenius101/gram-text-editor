/*** includes ***/

#define _DEFAULT_SOURCE
#define _BSD_SOURCE
#define _GNU_SOURCE

#include <termios.h>
#include <errno.h>
#include <fcntl.h>
#include <unistd.h>
#include <stdlib.h>
#include <string.h>
#include <sys/ioctl.h>
#include <sys/types.h>
#include <stdio.h>
#include <stdarg.h>
#include <time.h>
#include <ctype.h>

/* FLAGS:
ECHO: Echo mode echos all characters back to terminal
ICANON: Canonical mode waits to feed characters to program until return key is pressed
ISIG: Disables terminate or suspend control codes
IXON: Disables software flow/transmission control codes
IEXTEN: Fixes Ctrl-O in macOS which would otherwise discard character
ICRNL: Disables carriage return to newline translation (fixes Ctrl-M)
OPOST: Disables output processing
*/

/*** defines ***/

#define KILO_VERSION "1.0"
#define KILO_TAB_STOP 8
#define KILO_QUIT_TIMES 2

#define CTRL_KEY(k) ((k) & 0x1f)

enum editorKey {
  BACKSPACE = 127,
  ARROW_LEFT = 1000,
  ARROW_RIGHT,
  ARROW_UP,
  ARROW_DOWN,
  DEL_KEY,
  HOME_KEY,
  END_KEY,
  PAGE_UP,
  PAGE_DOWN
};

enum editorHighlight {
  HL_NORMAL = 0,
  HL_COMMENT,
  HL_MLCOMMENT,
  HL_KEYWORD1,
  HL_KEYWORD2,
  HL_STRING,
  HL_NUMBER,
  HL_MATCH
};

#define HL_HIGHLIGHT_NUMBERS (1<<0)
#define HL_HIGHLIGHT_STRINGS (1<<1)


/*** data ***/

struct editorSyntax {
  char *filetype; // Name of file type to be displayed
  char **filematch; // Array of strings to match filename against
  char **keywords; // Array of keywords
  char *singleline_comment_start; // Pattern for signle line comments
  char *multiline_comment_start; // Pattern for start and end of multi-line comments
  char *multiline_comment_end;
  int flags; // Contains flags for whether to highlight numbers or strings for filetype
};

// Data type for storing a row of text
typedef struct erow {
  int idx; // Index within file of row
  int size;
  int rsize;
  char *chars;
  char *render;
  // Array with highlighting of each line
  unsigned char *hl;
  // Store whether prev line is part of unenclosed ml comment
  int hl_open_comment;
} erow;

// Struct to contain editor state
struct editorConfig {
  // Cursor x and y position
  int cx, cy;
  int rx;
  // Row and column offset to keep track of row/column of the file the user is scrolled to
  int rowoff;
  int coloff;
  int screenrows;
  int screencols;
  int numrows;
  erow *row;
  // Dirty variable, dirty if been modified since opening or saving file
  int dirty;
  char *filename;
  char statusmsg[80];
  time_t statusmsg_time;
  struct editorSyntax *syntax;
  // Original terminal attributes
  struct termios orig_termios;
};

struct editorConfig E;

/*** filetypes ***/

char *C_HL_extensions[] = { ".c", ".h", ".cpp", NULL};
char *C_HL_keywords[] = {
  "switch", "if", "while", "for", "break", "continue", "return", "else"
  "struct", "union", "typedef", "static", "enum", "class", "case",

  // End common C types (secondary keywords) with | character
  "int|", "long|", "double|", "float|", "char|", "unsigned|", "signed|",
  "void|", NULL
};

// Highlight database
struct editorSyntax HLDB[] = {
  {
    "c",
    C_HL_extensions,
    C_HL_keywords,
    "//", "/*", "*/",
    HL_HIGHLIGHT_NUMBERS | HL_HIGHLIGHT_STRINGS
  },
};
// Length of HLDB array
#define HLDB_ENTIRES (sizeof(HLDB) / sizeof(HLDB[0]))

/*** prototypes ***/

void editorSetStatusMessage(const char *fmt, ...);
void editorRefreshScreen();
char *editorPrompt(char *prompt, void (*callback)(char *, int));

/*** terminal ***/

// Prints error message and exits program
void die(const char *s) {
  // Clear screen
  write(STDOUT_FILENO, "\x1b[2J", 4);
  write(STDOUT_FILENO, "\x1b[H", 3);
  // Print error message
  perror(s);
  exit(1);
}

// Disable raw mode at exit
void disableRawMode() {
  // Error handling
  if (tcsetattr(STDIN_FILENO, TCSAFLUSH, &E.orig_termios) == -1)
    die("tcsetattr");
}

void enableRawMode() {
  if (tcgetattr(STDIN_FILENO, &E.orig_termios) == -1) die("tcgetattr");
  atexit(disableRawMode);

  // Make copy of original before making changes
  struct termios raw = E.orig_termios;
  // Disables terminal flags (see above for details)
  raw.c_iflag &= ~(BRKINT | ICRNL | INPCK | ISTRIP | IXON);
  raw.c_oflag &= ~(OPOST);
  raw.c_cflag |= (CS8);
  raw.c_lflag &= ~(ECHO | ICANON | ISIG | IEXTEN);

  // Adds timeout
  raw.c_cc[VMIN] = 0;
  raw.c_cc[VTIME] = 1;

  if (tcsetattr(STDIN_FILENO, TCSAFLUSH, &raw) == -1) die("tcsetattr");;
}

// Waits for key press, then return it
int editorReadKey() {
  int nread;
  char c;
  while ((nread = read(STDIN_FILENO, &c, 1)) != 1) {
    if (nread ==-1 && errno != EAGAIN) die ("read");
  }

  if (c == '\x1b') {
    char seq[3];

    if (read(STDIN_FILENO, &seq[0], 1) != 1) return '\x1b';
    if (read(STDIN_FILENO, &seq[1], 1) != 1) return '\x1b';

    // Check to see if escape sequence is arrow key or page key, then return corresponding character
    if (seq[0] == '[') {
      if (seq[1] >= '0' && seq[1] <= '9') {
        if (read(STDIN_FILENO, &seq[2], 1) != 1) return '\x1b';
        if (seq[2] == '~') {
          switch (seq[1]) {
            case '1': return HOME_KEY;
            case '4': return END_KEY;
            case '5': return PAGE_UP;
            case '6': return PAGE_DOWN;
            case '7': return HOME_KEY;
            case '8': return END_KEY;
          }
        }
      } else {
      switch (seq[1]) {
        case 'A': return ARROW_UP;
        case 'B': return ARROW_DOWN;
        case 'C': return ARROW_RIGHT;
        case 'D': return ARROW_LEFT;
        case 'H': return HOME_KEY;
        case 'F': return END_KEY;
      }
    }
  } else if (seq[0] == '0') {
    switch (seq[1]) {
      case 'H': return HOME_KEY;
      case 'F': return END_KEY;
    }
  }

    return '\x1b';
  } else {
    return c;
  }
}

int getCursorPosition(int *rows, int *cols) {
  char buf[32];
  unsigned int i = 0;

  // Get cursor position by querying terminal for status info
  if (write(STDOUT_FILENO, "\x1b[6n", 4) != 4) return -1;

  while (i < sizeof(buf) - 1) {
    if (read(STDIN_FILENO, &buf[i], 1) != 1) break;
    if (buf[i] == 'R') break;
    i++;
  }
  buf[i] = '\0';

  if (buf[0] != '\x1b' || buf[1] != '[') return -1;
  if (sscanf(&buf[2], "%d;%d", rows, cols) != 2) return -1;

  return 0;
}

// Get the current size of the terminal window
int getWindowSize(int *rows, int *cols) {
  struct winsize ws;

  // Fallback if ioctl doesn't work
  if (ioctl(STDOUT_FILENO, TIOCGWINSZ, &ws) == -1 || ws.ws_col == 0) {
    if (write(STDOUT_FILENO, "\x1b[999C\x1b[999B", 12) != 12) return -1;
    return getCursorPosition(rows, cols);
  } else {
      *cols = ws.ws_col;
      *rows = ws.ws_row;
      return 0;
  }
}

/*** syntax highlighting ***/

// If string doesn't contain character return NULL, otherwise return pointer to character
int is_separator(int c) {
  return isspace(c) || c == '\0' || strchr(",.()+-/*=~%<>[];", c) != NULL;
}

void editorUpdateSyntax(erow *row) {
  // Allocate needed memory
  row->hl = realloc(row->hl, row->rsize);
  // Set all characters to HL_NORMAL by default
  memset(row->hl, HL_NORMAL, row->rsize);
  // If no filetype is set return immediatly
  if (E.syntax == NULL) return;
  // Aliases
  char **keywords = E.syntax->keywords;

  char *scs = E.syntax->singleline_comment_start;
  char *mcs = E.syntax->multiline_comment_start;
  char *mce = E.syntax->multiline_comment_end;
  // Set comment length to length of string, 0 if string is null
  int scs_len = scs ? strlen(scs) : 0;
  int mcs_len = mcs ? strlen(mcs) : 0;
  int mce_len = mce ? strlen(mce) : 0;
  // Check if previous character was seperator
  int prev_sep = 1;
  // Keep track of whether currently inside string or multi-line comment
  int in_string  = 0;
  // True if previous row has unclosed multi-line comment
  int in_comment = (row->idx > 0 && E.row[row->idx - 1].hl_open_comment);

  int i = 0;
  // Loop through characters and set digits to HL_NUMBER
  while (i < row->rsize) {
    char c = row->render[i];
    // Highlight type of previous character
    unsigned char prev_hl = (i > 0) ? row->hl[i - 1] : HL_NORMAL;

    if (scs_len && !in_string && !in_comment) {
      // Check if character is start of single line comment
      if (!strncmp(&row->render[i], scs, scs_len)) {
        // Set line to HL_COMMENT
        memset(&row->hl[i], HL_COMMENT, row->rsize - i);
        break;
      }
    }

    if (mcs_len && mce_len && !in_string) {
      if (in_comment) {
        // If currently in multi-line comment, highlight current char
        row->hl[i] = HL_MLCOMMENT;
        // If at end of comment highlight end string and consume
        if (!strncmp(&row->render[i], mce, mce_len)) {
          memset(&row->hl[i], HL_MLCOMMENT, mce_len);
          i += mce_len;
          in_comment = 0;
          prev_sep = 1;
          continue;
        } else {
          // Consume current, already highlighted char
          i++;
          continue;
        }
        // Check if at beginning of multi-line comment
      } else if (!strncmp(&row->render[i], mcs, mcs_len)) {
        memset(&row->hl[i], HL_MLCOMMENT, mcs_len); // Highlight whole mcs string
        i += mcs_len; // Consume mcs string
        in_comment = 1; // Change in_comment to true
        continue;
      }
    }

    // Highlight character as string until closing quote
    if (E.syntax->flags & HL_HIGHLIGHT_STRINGS) {
      if (in_string) {
        row->hl[i] = HL_STRING;
        // If current character is backslash, and one more character in line, highlight character after backslash
        if (c == '\\' && i + 1 < row->rsize) {
          row->hl[i + 1] = HL_STRING;
          i += 2;
          continue;
        }
        // Check if current character is closing quote
        if (c == in_string) in_string = 0;
        i++;
        prev_sep = 1; // Closing quote is considered seperator
        continue;
      } else {
        if (c == '"' || c == '\'') { // Check if at beginning of string
          in_string = c; // Store quote in in_string and highlight it
          row->hl[i] = HL_STRING;
          i++;
          continue;
        }
      }
    }

    // Check if numbers should be highlighted for current file type
    if (E.syntax->flags & HL_HIGHLIGHT_NUMBERS) {
      // To highlight digit, previous char must be seperator or also highlighted with HL_NUMBER
      if ((isdigit(c) && (prev_sep || prev_hl == HL_NUMBER)) || (c == '.' && prev_hl == HL_NUMBER)) {
        row->hl[i] = HL_NUMBER;
        i++;
        prev_sep = 0;
        continue;
      }
    }

    // Make sure seperator came before keyword
    if (prev_sep) {
      int j;
      for (j = 0; keywords[j]; j++) {
        int klen = strlen(keywords[j]); // Length of keyword
        // Check if secondary character
        int kw2 = keywords[j][klen - 1] == '|';
        // Decremnt klen to account for | character
        if (kw2) klen--;

        // Check if keyword exists at current position and check if seperator comes after keyword
        if (!strncmp(&row->render[i], keywords[j], klen) && is_separator(row->render[i + klen])) {
          // Highlight whole keyword, depending on value of kw2
          memset(&row->hl[i], kw2 ? HL_KEYWORD2: HL_KEYWORD1, klen);
          i += klen; // Consume entire keyword
          break; // Break out of inner loop
        }
      }
      // Check if loop was broken out of by checking for termianting NULL value
      if (keywords[j] != NULL) {
        prev_sep = 0;
        continue;
      }
    }

    prev_sep = is_separator(c);
    i++;
  }

  int changed = (row->hl_open_comment != in_comment);
  row->hl_open_comment = in_comment;
  if (changed && row->idx + 1 < E.numrows) {
<<<<<<< HEAD
    editorUpdateSyntax(&E.row[row->idx + 1])
=======
    editorUpdateSyntax(&E.row[row->idx + 1]);
>>>>>>> 531448e5
  }
}

int editorSyntaxToColor(int hl) {
  // Return ANSI code for each text
  switch (hl) {
    case HL_COMMENT:
    case HL_MLCOMMENT: return 36; // Set comments to cyan
    case HL_KEYWORD1: return 33; // Set keyword 1 to yellow
    case HL_KEYWORD2: return 32; // Set keyword 2 to green
    case HL_STRING: return 35; // Set strings to magenta
    case HL_NUMBER: return 31; // Set numbers to red
    case HL_MATCH: return 34; // Set search matches to blue
    default: return 37; // Set anything else to white
  }
}

void editorSelectSyntaxHighlight() {
  E.syntax = NULL;
  if (E.filename == NULL) return;
  // Find last occurrence of . characrer to get extension part of filename
  char *ext = strrchr(E.filename, '.');

  // Loop through editSyntax in HLDB
  for (unsigned int j = 0; j < HLDB_ENTIRES; j++) {
    struct editorSyntax *s = &HLDB[j];
    unsigned int i = 0;
    // Loop through each pattern in filematch array
    while (s->filematch[i]) {
      int is_ext = (s->filematch[i][0] == '.'); // If starts with a . then file extension pattern
      // Check if filename ends with extension
      if ((is_ext && ext && !strcmp(ext, s->filematch[i])) || (!is_ext && strstr(E.filename, s->filematch[j]))) {
        // Set E.syntax to current editorSyntax struct
        E.syntax = s;

        // Rehighlight entire file
        int filerow;
        for (filerow = 0; filerow < E.numrows; filerow++) {
          editorUpdateSyntax(&E.row[filerow]);
        }

        return;
      }
      i++;
    }
  }
}

/*** row operations ***/

int editorRowCxToRx(erow *row, int cx) {
  int rx = 0;
  int j;
  for (j = 0; j < cx; j++) {
    if (row->chars[j] == '\t') {
      rx += (KILO_TAB_STOP - 1) - (rx % KILO_TAB_STOP);
    }
    rx++;
  }
  return rx;
}

int editorRowRxToCx(erow *row, int rx) {
  int cur_rx = 0;
  int cx;
  for (cx = 0; cx < row->size; cx++) { // Loop through chars string
    if (row->chars[cx] == '\t')
      cur_rx += (KILO_TAB_STOP - 1) - (cur_rx % KILO_TAB_STOP); // Calculate current rx value
    cur_rx++;

    // Stop when current rx hits given rx value
    if (cur_rx > rx) return cx;
  }
  return cx;
}

void editorUpdateRow(erow *row) {
  int tabs = 0;
  int j;
  for (j = 0; j < row->size; j++){
    if (row->chars[j] == '\t') tabs++;
  }

  free(row->render);
  row->render = malloc(row->size + tabs*(KILO_TAB_STOP - 1) + 1);

  int idx = 0;
  for (j = 0; j < row->size; j++) {
    if (row->chars[j] == '\t') {
      row->render[idx++] = ' ';
      while (idx % KILO_TAB_STOP != 0) row->render[idx++] = ' ';
    } else {
      row->render[idx++] = row->chars[j];
    }
  }
  row->render[idx] = '\0';
  row->rsize = idx;

  editorUpdateSyntax(row);
}


void editorInsertRow(int at, char *s, size_t len) {
  if (at < 0 ||at > E.numrows) return;

  E.row = realloc(E.row, sizeof(erow) * (E.numrows + 1));
  memmove(&E.row[at + 1], &E.row[at], sizeof(erow) * (E.numrows - at));
  // Update index of each row that was displaced
  for (int j = at + 1; j <= E.numrows; j++) E.row[j].idx++;

  E.row[at].idx = at; // Row's index in file at time of insert

  E.row[at].size = len;
  E.row[at].chars = malloc(len + 1);
  memcpy(E.row[at].chars, s, len);
  E.row[at].chars[len] = '\0';

  E.row[at].rsize = 0;
  E.row[at].render = NULL;
  E.row[at].hl = NULL;
  E.row[at].hl_open_comment = 0;
  editorUpdateRow(&E.row[at]);

  E.numrows++;
  E.dirty++; // Change dirty flag
}

void editorFreeRow(erow *row) {
  free(row->render);
  free(row->chars);
  free(row->hl);
}

void editorDelRow(int at) {
  if (at < 0 || at >= E.numrows) return;
  editorFreeRow(&E.row[at]);
  memmove(&E.row[at], &E.row[at + 1], sizeof(erow) * (E.numrows - at - 1));
  // Update index of each row that was displaced
  for (int j = at; j < E.numrows - 1; j++) E.row[j].idx--;
  E.numrows--;
  E.dirty++;
}

void editorRowInsertChar(erow *row, int at, int c) {
  // Validate at which is index to insert char into
  if (at < 0 || at > row->size) at = row->size;
  row->chars = realloc (row->chars, row->size + 2);
  memmove(&row->chars[at + 1], &row->chars[at], row->size - at + 1);
  row->size++;
  row->chars[at] = c;
  editorUpdateRow(row);
  E.dirty++;
}

void editorRowAppendString(erow *row, char *s, size_t len) {
  row->chars = realloc(row->chars, row->size + len + 1);
  memcpy(&row->chars[row->size], s, len);
  row->size += len;
  row->chars[row->size] = '\0';
  editorUpdateRow(row);
  E.dirty++;
}

void editorRowDelChar(erow *row, int at) {
  if (at < 0 || at >= row->size) return;
  memmove(&row->chars[at], &row->chars[at + 1], row->size - at);
  row->size--;
  editorUpdateRow(row);
  E.dirty++;
}

/*** editor operations ***/

void editorInsertChar(int c) {
  // Check if need to append new row before inserting character
  if (E.cy == E.numrows) {
    editorInsertRow(E.numrows, "", 0);
  }
  editorRowInsertChar(&E.row[E.cy], E.cx, c);
  E.cx++;
}

void editorInsertNewline() {
  // If at beginning of line, insert new blank row before
  if (E.cx == 0) {
    editorInsertRow(E.cy, "", 0);
  } else { // Otherwise, split line into two rows
    erow *row = &E.row[E.cy];
    // Call editorInsertRow and pass characters to the right of cursor
    editorInsertRow(E.cy + 1, &row->chars[E.cx], row->size - E.cx);
    // Reassign row pointer as editorInsertRow() calls realloc which could move mem around
    row = &E.row[E.cy];
    // Truncate current row contents by setting size to position of cursor
    row->size = E.cx;
    row->chars[row->size] = '\0';
    editorUpdateRow(row);
  }
  // Move cursor to beginning of next line
  E.cy++;
  E.cx = 0;
}

void editorDelChar() {
  // Check if cursor is past end of file or at the beginning of first line
  if (E.cy == E.numrows) return;
  if (E.cx == 0 && E.cy == 0) return;

  // Get row cursor is on, if character to the left delete it
  erow *row = &E.row[E.cy];
  if (E.cx > 0) {
    editorRowDelChar(row, E.cx - 1);
    // Move cursor after deleting
    E.cx--;
  } else {
    E.cx = E.row[E.cy - 1].size;
    editorRowAppendString(&E.row[E.cy - 1], row->chars, row->size);
    editorDelRow(E.cy);
    E.cy--;
  }
}

/*** file i/o ***/

char *editorRowsToString(int *buflen) {
  int totlen = 0;
  int j;
  // Add up lenghts of each row of text
  for (j = 0; j < E.numrows; j++) {
    totlen += E.row[j].size + 1; // Add one for the newline character
  }
  // Save total length into buflen to allocate memory
  *buflen = totlen;

  char *buf = malloc(totlen);
  char *p = buf;
  // Loop through rows
  for (j = 0; j < E.numrows; j++) {
    memcpy(p, E.row[j].chars, E.row[j].size);
    p += E.row[j].size;
    *p = '\n'; // Add newline after each row
    p++;
  }

  return buf;
}

// Open and reading file from disk
void editorOpen(char *filename) {
  free(E.filename);
  E.filename = strdup(filename);

  editorSelectSyntaxHighlight();

  FILE *fp = fopen(filename, "r");
  if (!fp) die("fopen");

  char *line = NULL;
  size_t linecap = 0;
  ssize_t linelen;
  while ((linelen = getline(&line, &linecap, fp)) != -1) {
    while (linelen > 0 && (line[linelen - 1] == '\n' || line[linelen - 1] == '\r'))
      linelen--;
    editorInsertRow(E.numrows, line, linelen);
  }
  free(line);
  fclose(fp);
  E.dirty = 0;
}

void editorSave() {
  // Check if new file
  if (E.filename == NULL) {
    E.filename = editorPrompt("Save as: %s (ESC to cancel)", NULL);
    if (E.filename == NULL) {
      editorSetStatusMessage("Save aborted");
      return;
    }
    editorSelectSyntaxHighlight();
  }

  int len;
  // Change row to string
  char *buf = editorRowsToString(&len);

  // Open a new file if doesn't exist
  int fd = open(E.filename, O_RDWR | O_CREAT, 0644);
  if (fd != -1) {
    if (ftruncate(fd, len) != -1) {
      if (write(fd, buf, len) == len) {
        close(fd);
        free(buf);
        E.dirty = 0;
        editorSetStatusMessage("%d bytes written to disk", len);
        return;
      }
    }
    close(fd);
  }

  free(buf);
  editorSetStatusMessage("Can't save! I/O error: %s", strerror(errno));
}

/*** find ***/

void editorFindCallback(char *query, int key) {
  static int last_match = -1;
  static int direction = 1;

  static int saved_hl_line; // Saves line to have highlighting restored
  static char *saved_hl = NULL; // Saves highlighting to restore

  if (saved_hl) {
    memcpy(E.row[saved_hl_line].hl, saved_hl, E.row[saved_hl_line].rsize);
    free(saved_hl);
    saved_hl = NULL;
  }

  // If pressed enter or escape, exit search mode
  if (key == '\r' || key == '\x1b') {
    // Index of row the last match was on, -1 of no last match
    last_match = -1;
    // Direction of search, 1 is forward, -1 is backward
    direction = 1;
    return;
  } else if (key == ARROW_RIGHT || key == ARROW_DOWN) { // Always search in forward
    direction = 1;
  } else if (key == ARROW_LEFT || key == ARROW_UP) { // Unless user asked to search backwards
    direction = -1;
  } else { // Only advance if arrow key is pressed
    last_match = -1;
    direction = 1;
  }

  if (last_match == -1) direction = 1;
  int current = last_match;
  int i;
  // Loop through all the rows of file
  for (i = 0; i < E.numrows; i++) {
    current += direction;
    if (current == -1) current = E.numrows - 1;
    else if (current == E.numrows) current = 0;

    erow *row = &E.row[current];
    // Check if row contains query string
    char *match = strstr(row->render, query);
    // Move cursor to the match
    if (match) {
      // Start next match from current point
      last_match = current;
      E.cy = current;
      E.cx = editorRowRxToCx(row, match - row->render);
      E.cx = match - row->render;
      E.rowoff = E.numrows;

      saved_hl_line = current;
      saved_hl = malloc(row->rsize);

      memcpy(saved_hl, row->hl, row->rsize);
      memset(&row->hl[match - row->render], HL_MATCH, strlen(query));
      break;
    }
  }
}

void editorFind() {
  int saved_cx = E.cx;
  int saved_cy = E.cy;
  int saved_coloff = E.coloff;
  int saved_rowoff = E.rowoff;

  char *query = editorPrompt("Search: %s (Use ESC/Arrows/Enter)", editorFindCallback);

  if (query) {
    free(query);
  } else {
    E.cx = saved_cx;
    E.cy = saved_cy;
    E.coloff = saved_coloff;
    E.rowoff = saved_rowoff;
  }
}

/*** append buffer ***/

struct abuf {
  char *b;
  int len;
};

#define ABUF_INIT {NULL, 0}

// Append to buffer to prevent small flickers between writes
void abAppend(struct abuf *ab, const char *s, int len) {
  // Allocate memory to hold new string
  char *new = realloc(ab->b, ab->len + len);

  if (new == NULL) return;
  // Copy string s after end of current data in buffer
  memcpy(&new[ab->len], s, len);
  ab->b = new;
  ab->len += len;
}

// Deallocates dynamic memory used by struct abuf
void abFree(struct abuf *ab) {
  free(ab->b);
}

/*** output ***/

void editorScroll() {
  E.rx = 0;
  if (E.cy < E.numrows) {
    E.rx = editorRowCxToRx(&E.row[E.cy], E.cx);
  }

  if (E.cy < E.rowoff) {
    E.rowoff = E.cy;
  }
  if (E.cy >= E.rowoff + E.screenrows) {
    E.rowoff = E.cy - E.screenrows + 1;
  }
  if (E.rx < E.coloff) {
    E.coloff = E.rx;
  }
  if (E.rx >= E.coloff + E.screencols) {
    E.coloff = E.rx - E.screencols + 1;
  }
}

// Draw column of tildas on left hand side of screen
void editorDrawRows(struct abuf *ab) {
  int y;
  for (y = 0; y < E.screenrows; y++) {
    // Check if currently draw row part of text buffer
    int filerow = y + E.rowoff;
    if (filerow >= E.numrows) {
      if (E.numrows == 0 && y == E.screenrows / 3) {
        // Print welcome message a third of the way down screen
        char welcome[80];
        int welcomelen = snprintf(welcome, sizeof(welcome), "Kilo editor -- version %s", KILO_VERSION);
        if (welcomelen > E.screencols) welcomelen = E.screencols;
        // Center welcome message
        int padding = (E.screencols - welcomelen) / 2;
        if (padding) {
          abAppend(ab, "~", 1);
          padding--;
        }
        while (padding--) abAppend(ab, " ", 1);
        // Add welcome message to buffer
        abAppend(ab, welcome, welcomelen);
      } else {
        abAppend(ab, "~", 1);
      }
    } else {
      // Truncate line if it goes past the end of screen
      int len = E.row[filerow].rsize - E.coloff;
      if (len < 0) len = 0;
      if (len > E.screencols) len = E.screencols;
      char *c = &E.row[filerow].render[E.coloff];
      // Get pointer with part of hl array that corresponds to current part of render
      unsigned char *hl = &E.row[filerow].hl[E.coloff];
      int current_color = -1; // -1 for default
      int j;
      for (j = 0; j < len; j++) {
        if (iscntrl(c[j])) { // Check if current character is control value
          // Translate into printable character by adding value to '@' (capital letters) or '?' if not in alphabetic range
          char sym = (c[j] <= 26) ? '@' + c[j] : '?';
          abAppend(ab, "\x1b[7m", 4); // Switch to inverted colors before printing translated symbol
          abAppend(ab, &sym, 1);
          abAppend(ab, "\x1b[m", 3); // Turn off inverted colors
          if (current_color != -1) {
            char buf[16];
            int clen = snprintf(buf, sizeof(buf), "\x1b[%dm", current_color);
            abAppend(ab, buf, clen);
          }
        } else if (hl[j] == HL_NORMAL) { // If HL_NORMAL char set to default text color
          if (current_color != -1) {
            abAppend(ab, "\x1b[39m", 5);
            current_color = -1;
          }
          abAppend(ab, &c[j], 1);
        } else {
          int color = editorSyntaxToColor(hl[j]);
          if (color != current_color) { // When color changes
            // Set curent_color to value editorSyntaxToColor last returned
            current_color = color;
            char buf[16];
            // Write escape sequence to buffer with color
            int clen = snprintf(buf, sizeof(buf), "\x1b[%dm", color);
            // Append character
            abAppend(ab, buf, clen);
          }
          abAppend(ab, &c[j], 1);
        }
      }
      abAppend(ab, "\x1b[39m", 5);
    }

    abAppend(ab, "\x1b[K", 3);
    abAppend(ab, "\r\n", 2);
  }
}

void editorDrawStatusBar(struct abuf *ab) {
  abAppend(ab, "\x1b[7m", 4);
  char status[80], rstatus[80];
  int len = snprintf(status, sizeof(status), "%.20s - %d lines %s", E.filename ? E.filename : "[No Name]", E.numrows, E.dirty ? "(modified)" : "");
  int rlen = snprintf(rstatus, sizeof(rstatus), "%s | %d/%d", E.syntax ? E.syntax->filetype : "no ft", E.cy + 1, E.numrows);
  if (len > E.screencols) len = E.screencols;
  abAppend(ab, status, len);
  while (len < E.screencols) {
    if (E.screencols - len == rlen) {
      abAppend(ab, rstatus, rlen);
      break;
    } else {
      abAppend(ab, " ", 1);
      len++;
    }
  }
  abAppend(ab, "\x1b[m", 3);
  abAppend(ab, "\r\n", 2);
}

void editorDrawMessageBar(struct abuf *ab) {
  abAppend(ab, "\x1b[K", 3);
  int msglen = strlen(E.statusmsg);
  if (msglen > E.screencols) msglen = E.screencols;
  if (msglen && time(NULL) - E.statusmsg_time < 5) {
    abAppend(ab, E.statusmsg, msglen);
  }
}

// Refreshes screen by writing escape sequence to terminal after each keypress
void editorRefreshScreen() {
  editorScroll();

  struct abuf ab = ABUF_INIT;

  abAppend(&ab, "\x1b[?25l", 6);
  abAppend(&ab, "\x1b[H", 3);

  editorDrawRows(&ab);
  editorDrawStatusBar(&ab);
  editorDrawMessageBar(&ab);

  // Reposition cursor on screen
  char buf[32];
  snprintf(buf, sizeof(buf), "\x1b[%d;%dH", (E.cy - E.rowoff) + 1, (E.rx - E.coloff) + 1);
  abAppend(&ab, buf, strlen(buf));

  abAppend(&ab, "\x1b[?25h", 6);

  // Write contents of buffer to screen
  write(STDOUT_FILENO, ab.b, ab.len);
  // Deallocate memory
  abFree(&ab);
}

void editorSetStatusMessage(const char *fmt, ...) {
  va_list ap;
  va_start(ap, fmt);
  vsnprintf(E.statusmsg, sizeof(E.statusmsg), fmt, ap);
  va_end(ap);
  E.statusmsg_time = time(NULL);
}

/*** input ***/

// Take callback function, which will be called after each keypress
char *editorPrompt(char *prompt, void (*callback)(char *, int)) {
  size_t bufsize = 128;
  char *buf = malloc(bufsize);

  size_t buflen = 0;
  // User input stored in buf
  buf[0] = '\0';

  while (1) {
    editorSetStatusMessage(prompt, buf);
    editorRefreshScreen();

    int c = editorReadKey();
    // Allow user to press Backspace in input prompt
    if (c == DEL_KEY || c == CTRL_KEY('h') || c == BACKSPACE) {
      if (buflen != 0) buf[--buflen] = '\0';
    } else if (c == '\x1b') { // If escape key, cancel prompt
      editorSetStatusMessage("");
      if (callback) callback(buf, c); // Allow callback to return NULL
      free(buf);
      return NULL;
    } else if (c == '\r') { // When users presses enter && input is not empty, return input
      if (buflen != 0) {
        editorSetStatusMessage("");
        if (callback) callback(buf, c);
        return buf;
      }
      // Make sure input key isn't one of special keys in editorKey enum
    } else if (!iscntrl(c) && c < 128) { // Test if input key is in range of char (less than 128)
      if (buflen == bufsize - 1) {
        bufsize += 2;
        buf = realloc(buf, bufsize);
      }
      buf[buflen++] = c;
      buf[buflen] = '\0';
    }

    if (callback) callback(buf, c);
  }
}

void editorMoveCursor(int key) {
erow *row = (E.cy >= E.numrows) ? NULL : &E.row[E.cy];

  switch (key) {
    case ARROW_LEFT:
      if (E.cx != 0) {
        E.cx--;
      } else if (E.cy > 0) { // Move left at the start of a line
        E.cy--;
        E.cx = E.row[E.cy].size;
      }
      break;
    case ARROW_RIGHT:
      // Limit scrolling to the right
      if (row && E.cx < row->size) {
        E.cx++;
      } else if (row && E.cx == row->size) {
        E.cy++;
        E.cx = 0;
      }
      break;
    case ARROW_UP:
      if (E.cy != 0) {
        E.cy--;
      }
      break;
    case ARROW_DOWN:
      if (E.cy  < E.numrows) {
        E.cy++;
      }
      break;
  }

  // Fix scrolling between lines
  row = (E.cy >= E.numrows) ? NULL: &E.row[E.cy];
  int rowlen = row ? row->size : 0;
  if (E.cx > rowlen) {
    E.cx = rowlen;
  }
}

// Waits for a keypress, then handles it
void editorProcessKeypress() {
  static int quit_times = KILO_QUIT_TIMES;
  int c = editorReadKey();
  switch (c) {
    case '\r':
      editorInsertNewline();
      break;

    case CTRL_KEY('q'):
      if (E.dirty && quit_times > 0) {
        editorSetStatusMessage("WARNING! File has unsaved changes. Press Ctrl-Q %d more times to quit.", quit_times);
        quit_times--;
        return;
      }
      write(STDOUT_FILENO, "\x1b[2J", 4);
      write(STDOUT_FILENO, "\x1b[H", 3);
      exit(0);
      break;

    case CTRL_KEY('s'):
      editorSave();
      break;

    // Move cursor to left or right of page
    case HOME_KEY:
      E.cx = 0;
      break;

    case END_KEY:
      if (E.cy < E.numrows)
        E.cx = E.row[E.cy].size;
      break;

    case CTRL_KEY('f'):
      editorFind();
      break;

    case BACKSPACE:
    case CTRL_KEY('h'):
    case DEL_KEY:
      if (c == DEL_KEY) editorMoveCursor(ARROW_RIGHT);
      editorDelChar();
      break;

    // Move cursor to top or bottom of page
    case PAGE_UP:
    case PAGE_DOWN:
      {
        if (c == PAGE_UP) {
          E.cy = E.rowoff;
        } else if (c == PAGE_DOWN) {
          E.cy = E.rowoff + E.screenrows - 1;
          if (E.cy > E.numrows) E.cy = E.numrows;
        }

        int times = E.screenrows;
        while (times--)
          editorMoveCursor(c == PAGE_UP ? ARROW_UP : ARROW_DOWN);
      }
      break;

    case ARROW_UP:
    case ARROW_DOWN:
    case ARROW_LEFT:
    case ARROW_RIGHT:
      editorMoveCursor(c);
      break;

    case CTRL_KEY('l'):
    case '\x1b':
      break;

    default:
      editorInsertChar(c);
      break;
  }

  quit_times = KILO_QUIT_TIMES;
}

/*** init ***/

// Initialize fields in E struct
void initEditor() {
  E.cx = 0;
  E.cy = 0;
  E.rx = 0;
  E.rowoff = 0;
  E.coloff = 0;
  E.numrows = 0;
  E.row = NULL;
  E.dirty = 0;
  E.filename = NULL;
  E.statusmsg[0] = '\0';
  E.statusmsg_time = 0;
  E.syntax = NULL;

  if (getWindowSize(&E.screenrows, &E.screencols) == -1) die ("getWindowSize");
  E.screenrows -= 2;
}

int main(int argc, char *argv[]) {
  enableRawMode();
  initEditor();
  if (argc >= 2) {
    editorOpen(argv[1]);
  }

  editorSetStatusMessage("HELP: Ctrl-S = save | Ctrl-Q = quit | Ctrl-F = find");

  while (1) {
    editorRefreshScreen();
    editorProcessKeypress();
  }

  return 0;
}<|MERGE_RESOLUTION|>--- conflicted
+++ resolved
@@ -407,11 +407,7 @@
   int changed = (row->hl_open_comment != in_comment);
   row->hl_open_comment = in_comment;
   if (changed && row->idx + 1 < E.numrows) {
-<<<<<<< HEAD
-    editorUpdateSyntax(&E.row[row->idx + 1])
-=======
     editorUpdateSyntax(&E.row[row->idx + 1]);
->>>>>>> 531448e5
   }
 }
 
