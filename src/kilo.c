--- conflicted
+++ resolved
@@ -824,11 +824,7 @@
       int current_color = -1; // -1 for default
       int j;
       for (j = 0; j < len; j++) {
-<<<<<<< HEAD
-        if (isctrl(c[j])) { // Check if current character is control value
-=======
         if (iscntrl(c[j])) { // Check if current character is control value
->>>>>>> dd73edb3
           // Translate into printable character by adding value to '@' (capital letters) or '?' if not in alphabetic range
           char sym = (c[j] <= 26) ? '@' + c[j] : '?';
           abAppend(ab, "\x1b[7m", 4); // Switch to inverted colors before printing translated symbol
